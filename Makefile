--- conflicted
+++ resolved
@@ -56,7 +56,7 @@
 	  hugo
 .PHONY: static-production
 
-static-staging: hugo-docker-image compatibility-docs node_modules config.toml $(shell find archetypes assets content themes -type f | sed 's/ /\\ /g')                           
+static-staging: hugo-docker-image compatibility-docs node_modules config.toml $(shell find archetypes assets content themes -type f | sed 's/ /\\ /g')
 	docker run \
 	  --rm \
 	  -e HUGO_ENV="production" \
@@ -105,16 +105,23 @@
 	./upstream/gvisor/bazel-bin/runsc/linux_amd64_pure_stripped/runsc help syscalls -o json | ./bin/generate-syscall-docs -out ./content/docs/user_guide/compatibility/
 .PHONY: compatibility-docs
 
-<<<<<<< HEAD
 check: check-markdown check-html
-=======
-check: htmlproofer-docker-image website
-	docker run -v $(shell pwd)/public:/public gcr.io/gvisor-website/html-proofer:$(HTMLPROOFER_VERSION) htmlproofer --disable-external --check-html public/static
->>>>>>> dcd8504d
+	docker run \
+	  -v $(shell pwd)/public:/public gcr.io/gvisor-website/html-proofer:$(HTMLPROOFER_VERSION) \
+	  htmlproofer --disable-external --check-html public/static
 .PHONY: check
 
 check-markdown: node_modules $(CONTENT_SOURCE) compatibility-docs
-	npm run lint-md
+	docker run \
+	  --rm \
+	  -e USER="$(shell id -u)" \
+	  -e HOME="/tmp" \
+	  -u="$(shell id -u):$(shell id -g)" \
+	  -v $(PWD):/workspace \
+	  -v /tmp:/tmp \
+	  -w /workspace \
+	  --entrypoint 'npm' \
+	  node run lint-md
 .PHONY: check-markdown
 
 check-html: website
