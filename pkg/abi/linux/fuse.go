// Copyright 2020 The gVisor Authors.
//
// Licensed under the Apache License, Version 2.0 (the "License");
// you may not use this file except in compliance with the License.
// You may obtain a copy of the License at
//
//     http://www.apache.org/licenses/LICENSE-2.0
//
// Unless required by applicable law or agreed to in writing, software
// distributed under the License is distributed on an "AS IS" BASIS,
// WITHOUT WARRANTIES OR CONDITIONS OF ANY KIND, either express or implied.
// See the License for the specific language governing permissions and
// limitations under the License.

package linux

// +marshal
type FUSEOpcode uint32

// +marshal
type FUSEOpID uint64

// Opcodes for FUSE operations. Analogous to the opcodes in include/linux/fuse.h.
const (
	FUSE_LOOKUP   FUSEOpcode = 1
	FUSE_FORGET              = 2 /* no reply */
	FUSE_GETATTR             = 3
	FUSE_SETATTR             = 4
	FUSE_READLINK            = 5
	FUSE_SYMLINK             = 6
	_
	FUSE_MKNOD   = 8
	FUSE_MKDIR   = 9
	FUSE_UNLINK  = 10
	FUSE_RMDIR   = 11
	FUSE_RENAME  = 12
	FUSE_LINK    = 13
	FUSE_OPEN    = 14
	FUSE_READ    = 15
	FUSE_WRITE   = 16
	FUSE_STATFS  = 17
	FUSE_RELEASE = 18
	_
	FUSE_FSYNC        = 20
	FUSE_SETXATTR     = 21
	FUSE_GETXATTR     = 22
	FUSE_LISTXATTR    = 23
	FUSE_REMOVEXATTR  = 24
	FUSE_FLUSH        = 25
	FUSE_INIT         = 26
	FUSE_OPENDIR      = 27
	FUSE_READDIR      = 28
	FUSE_RELEASEDIR   = 29
	FUSE_FSYNCDIR     = 30
	FUSE_GETLK        = 31
	FUSE_SETLK        = 32
	FUSE_SETLKW       = 33
	FUSE_ACCESS       = 34
	FUSE_CREATE       = 35
	FUSE_INTERRUPT    = 36
	FUSE_BMAP         = 37
	FUSE_DESTROY      = 38
	FUSE_IOCTL        = 39
	FUSE_POLL         = 40
	FUSE_NOTIFY_REPLY = 41
	FUSE_BATCH_FORGET = 42
)

const (
	// FUSE_MIN_READ_BUFFER is the minimum size the read can be for any FUSE filesystem.
	// This is the minimum size Linux supports. See linux.fuse.h.
	FUSE_MIN_READ_BUFFER uint32 = 8192
)

// FUSEHeaderIn is the header read by the daemon with each request.
//
// +marshal
type FUSEHeaderIn struct {
	// Len specifies the total length of the data, including this header.
	Len uint32

	// Opcode specifies the kind of operation of the request.
	Opcode FUSEOpcode

	// Unique specifies the unique identifier for this request.
	Unique FUSEOpID

	// NodeID is the ID of the filesystem object being operated on.
	NodeID uint64

	// UID is the UID of the requesting process.
	UID uint32

	// GID is the GID of the requesting process.
	GID uint32

	// PID is the PID of the requesting process.
	PID uint32

	_ uint32
}

// FUSEHeaderOut is the header written by the daemon when it processes
// a request and wants to send a reply (almost all operations require a
// reply; if they do not, this will be explicitly documented).
//
// +marshal
type FUSEHeaderOut struct {
	// Len specifies the total length of the data, including this header.
	Len uint32

	// Error specifies the error that occurred (0 if none).
	Error int32

	// Unique specifies the unique identifier of the corresponding request.
	Unique FUSEOpID
}

// FUSEWriteIn is the header written by a daemon when it makes a
// write request to the FUSE filesystem.
//
// +marshal
type FUSEWriteIn struct {
	// Fh specifies the file handle that is being written to.
	Fh uint64

	// Offset is the offset of the write.
	Offset uint64

	// Size is the size of data being written.
	Size uint32

	// WriteFlags is the flags used during the write.
	WriteFlags uint32

	// LockOwner is the ID of the lock owner.
	LockOwner uint64

	// Flags is the flags for the request.
	Flags uint32

	_ uint32
}

// FUSE_INIT flags, consistent with the ones in include/uapi/linux/fuse.h.
const (
	FUSE_ASYNC_READ          = 1 << 0
	FUSE_POSIX_LOCKS         = 1 << 1
	FUSE_FILE_OPS            = 1 << 2
	FUSE_ATOMIC_O_TRUNC      = 1 << 3
	FUSE_EXPORT_SUPPORT      = 1 << 4
	FUSE_BIG_WRITES          = 1 << 5
	FUSE_DONT_MASK           = 1 << 6
	FUSE_SPLICE_WRITE        = 1 << 7
	FUSE_SPLICE_MOVE         = 1 << 8
	FUSE_SPLICE_READ         = 1 << 9
	FUSE_FLOCK_LOCKS         = 1 << 10
	FUSE_HAS_IOCTL_DIR       = 1 << 11
	FUSE_AUTO_INVAL_DATA     = 1 << 12
	FUSE_DO_READDIRPLUS      = 1 << 13
	FUSE_READDIRPLUS_AUTO    = 1 << 14
	FUSE_ASYNC_DIO           = 1 << 15
	FUSE_WRITEBACK_CACHE     = 1 << 16
	FUSE_NO_OPEN_SUPPORT     = 1 << 17
	FUSE_PARALLEL_DIROPS     = 1 << 18
	FUSE_HANDLE_KILLPRIV     = 1 << 19
	FUSE_POSIX_ACL           = 1 << 20
	FUSE_ABORT_ERROR         = 1 << 21
	FUSE_MAX_PAGES           = 1 << 22
	FUSE_CACHE_SYMLINKS      = 1 << 23
	FUSE_NO_OPENDIR_SUPPORT  = 1 << 24
	FUSE_EXPLICIT_INVAL_DATA = 1 << 25
	FUSE_MAP_ALIGNMENT       = 1 << 26
)

// currently supported FUSE protocol version numbers.
const (
	FUSE_KERNEL_VERSION       = 7
	FUSE_KERNEL_MINOR_VERSION = 31
)

<<<<<<< HEAD
=======
// Constants relevant to FUSE operations.
const (
	FUSE_NAME_MAX     = 1024
	FUSE_PAGE_SIZE    = 4096
	FUSE_DIRENT_ALIGN = 8
)

>>>>>>> 8d0f76dd
// FUSEInitIn is the request sent by the kernel to the daemon,
// to negotiate the version and flags.
//
// +marshal
type FUSEInitIn struct {
	// Major version supported by kernel.
	Major uint32

	// Minor version supported by the kernel.
	Minor uint32

	// MaxReadahead is the maximum number of bytes to read-ahead
	// decided by the kernel.
	MaxReadahead uint32

	// Flags of this init request.
	Flags uint32
}

// FUSEInitOut is the reply sent by the daemon to the kernel
// for FUSEInitIn.
//
// +marshal
type FUSEInitOut struct {
	// Major version supported by daemon.
	Major uint32

	// Minor version supported by daemon.
	Minor uint32

	// MaxReadahead is the maximum number of bytes to read-ahead.
	// Decided by the daemon, after receiving the value from kernel.
	MaxReadahead uint32

	// Flags of this init reply.
	Flags uint32

	// MaxBackground is the maximum number of pending background requests
	// that the daemon wants.
	MaxBackground uint16

	// CongestionThreshold is the daemon-decided threshold for
	// the number of the pending background requests.
	CongestionThreshold uint16

	// MaxWrite is the daemon's maximum size of a write buffer.
	// Kernel adjusts it to the minimum (fuse/init.go:fuseMinMaxWrite).
	// if the value from daemon is too small.
	MaxWrite uint32

	// TimeGran is the daemon's time granularity for mtime and ctime metadata.
	// The unit is nanosecond.
	// Value should be power of 10.
	// 1 indicates full nanosecond granularity support.
	TimeGran uint32

	// MaxPages is the daemon's maximum number of pages for one write operation.
	// Kernel adjusts it to the maximum (fuse/init.go:FUSE_MAX_MAX_PAGES).
	// if the value from daemon is too large.
	MaxPages uint16

	// MapAlignment is an unknown field and not used by this package at this moment.
	// Use as a placeholder to be consistent with the FUSE protocol.
	MapAlignment uint16

	_ [8]uint32
}

// FUSEGetAttrIn is the request sent by the kernel to the daemon,
// to get the attribute of a inode.
//
// +marshal
type FUSEGetAttrIn struct {
	// GetAttrFlags specifies whether getattr request is sent with a nodeid or
	// with a file handle.
	GetAttrFlags uint32

	_ uint32

	// Fh is the file handler when GetAttrFlags has FUSE_GETATTR_FH bit. If
	// used, the operation is analogous to fstat(2).
	Fh uint64
}

// FUSEAttr is the struct used in the reponse FUSEGetAttrOut.
//
// +marshal
type FUSEAttr struct {
	Ino       uint64
	Size      uint64
	Blocks    uint64
	Atime     uint64
	Mtime     uint64
	Ctime     uint64
	AtimeNsec uint32
	MtimeNsec uint32
	CtimeNsec uint32
	Mode      uint32
	Nlink     uint32
	UID       uint32
	GID       uint32
	Rdev      uint32
	BlkSize   uint32
	_         uint32
}

// FUSEGetAttrOut is the reply sent by the daemon to the kernel
// for FUSEGetAttrIn.
//
// +marshal
type FUSEGetAttrOut struct {
	// AttrValid and AttrValidNsec describe the attribute cache duration
	AttrValid uint64

	// AttrValidNsec is the nanosecond part of the attribute cache duration
	AttrValidNsec uint32

	_ uint32

	// Attr contains the metadata returned from the FUSE server
	Attr FUSEAttr
<<<<<<< HEAD
=======
}

// FUSEEntryOut is the reply sent by the daemon to the kernel
// for FUSE_MKNOD, FUSE_MKDIR, FUSE_SYMLINK, FUSE_LINK and
// FUSE_LOOKUP.
//
// +marshal
type FUSEEntryOut struct {
	// NodeID is the ID for current inode.
	NodeID uint64

	// Generation is the generation number of inode.
	// Used to identify an inode that have different ID at different time.
	Generation uint64

	// EntryValid indicates timeout for an entry.
	EntryValid uint64

	// AttrValid indicates timeout for an entry's attributes.
	AttrValid uint64

	// EntryValidNsec indicates timeout for an entry in nanosecond.
	EntryValidNSec uint32

	// AttrValidNsec indicates timeout for an entry's attributes in nanosecond.
	AttrValidNSec uint32

	// Attr contains the attributes of an entry.
	Attr FUSEAttr
}

// FUSELookupIn is the request sent by the kernel to the daemon
// to look up a file name.
//
// Dynamically-sized objects cannot be marshalled.
type FUSELookupIn struct {
	marshal.StubMarshallable

	// Name is a file name to be looked up.
	Name string
}

// MarshalBytes serializes r.name to the dst buffer.
func (r *FUSELookupIn) MarshalBytes(buf []byte) {
	copy(buf, r.Name)
}

// SizeBytes is the size of the memory representation of FUSELookupIn.
// 1 extra byte for null-terminated string.
func (r *FUSELookupIn) SizeBytes() int {
	return len(r.Name) + 1
}

// MAX_NON_LFS indicates the maximum offset without large file support.
const MAX_NON_LFS = ((1 << 31) - 1)

// flags returned by OPEN request.
const (
	// FOPEN_DIRECT_IO indicates bypassing page cache for this opened file.
	FOPEN_DIRECT_IO = 1 << 0
	// FOPEN_KEEP_CACHE avoids invalidate of data cache on open.
	FOPEN_KEEP_CACHE = 1 << 1
	// FOPEN_NONSEEKABLE indicates the file cannot be seeked.
	FOPEN_NONSEEKABLE = 1 << 2
)

// FUSEOpenIn is the request sent by the kernel to the daemon,
// to negotiate flags and get file handle.
//
// +marshal
type FUSEOpenIn struct {
	// Flags of this open request.
	Flags uint32

	_ uint32
}

// FUSEOpenOut is the reply sent by the daemon to the kernel
// for FUSEOpenIn.
//
// +marshal
type FUSEOpenOut struct {
	// Fh is the file handler for opened file.
	Fh uint64

	// OpenFlag for the opened file.
	OpenFlag uint32

	_ uint32
}

// FUSE_READ flags, consistent with the ones in include/uapi/linux/fuse.h.
const (
	FUSE_READ_LOCKOWNER = 1 << 1
)

// FUSEReadIn is the request sent by the kernel to the daemon
// for FUSE_READ.
//
// +marshal
type FUSEReadIn struct {
	// Fh is the file handle in userspace.
	Fh uint64

	// Offset is the read offset.
	Offset uint64

	// Size is the number of bytes to read.
	Size uint32

	// ReadFlags for this FUSE_READ request.
	// Currently only contains FUSE_READ_LOCKOWNER.
	ReadFlags uint32

	// LockOwner is the id of the lock owner if there is one.
	LockOwner uint64

	// Flags for the underlying file.
	Flags uint32

	_ uint32
}

// FUSEWriteIn is the first part of the payload of the
// request sent by the kernel to the daemon
// for FUSE_WRITE (struct for FUSE version >= 7.9).
//
// The second part of the payload is the
// binary bytes of the data to be written.
//
// +marshal
type FUSEWriteIn struct {
	// Fh is the file handle in userspace.
	Fh uint64

	// Offset is the write offset.
	Offset uint64

	// Size is the number of bytes to write.
	Size uint32

	// ReadFlags for this FUSE_WRITE request.
	WriteFlags uint32

	// LockOwner is the id of the lock owner if there is one.
	LockOwner uint64

	// Flags for the underlying file.
	Flags uint32

	_ uint32
}

// FUSEWriteOut is the payload of the reply sent by the daemon to the kernel
// for a FUSE_WRITE request.
//
// +marshal
type FUSEWriteOut struct {
	// Size is the number of bytes written.
	Size uint32

	_ uint32
}

// FUSEReleaseIn is the request sent by the kernel to the daemon
// when there is no more reference to a file.
//
// +marshal
type FUSEReleaseIn struct {
	// Fh is the file handler for the file to be released.
	Fh uint64

	// Flags of the file.
	Flags uint32

	// ReleaseFlags of this release request.
	ReleaseFlags uint32

	// LockOwner is the id of the lock owner if there is one.
	LockOwner uint64
}

// FUSECreateMeta contains all the static fields of FUSECreateIn,
// which is used for FUSE_CREATE.
//
// +marshal
type FUSECreateMeta struct {
	// Flags of the creating file.
	Flags uint32

	// Mode is the mode of the creating file.
	Mode uint32

	// Umask is the current file mode creation mask.
	Umask uint32
	_     uint32
}

// FUSECreateIn contains all the arguments sent by the kernel to the daemon, to
// atomically create and open a new regular file.
//
// Dynamically-sized objects cannot be marshalled.
type FUSECreateIn struct {
	marshal.StubMarshallable

	// CreateMeta contains mode, rdev and umash field for FUSE_MKNODS.
	CreateMeta FUSECreateMeta

	// Name is the name of the node to create.
	Name string
}

// MarshalBytes serializes r.CreateMeta and r.Name to the dst buffer.
func (r *FUSECreateIn) MarshalBytes(buf []byte) {
	r.CreateMeta.MarshalBytes(buf[:r.CreateMeta.SizeBytes()])
	copy(buf[r.CreateMeta.SizeBytes():], r.Name)
}

// SizeBytes is the size of the memory representation of FUSECreateIn.
// 1 extra byte for null-terminated string.
func (r *FUSECreateIn) SizeBytes() int {
	return r.CreateMeta.SizeBytes() + len(r.Name) + 1
}

// FUSEMknodMeta contains all the static fields of FUSEMknodIn,
// which is used for FUSE_MKNOD.
//
// +marshal
type FUSEMknodMeta struct {
	// Mode of the inode to create.
	Mode uint32

	// Rdev encodes device major and minor information.
	Rdev uint32

	// Umask is the current file mode creation mask.
	Umask uint32

	_ uint32
}

// FUSEMknodIn contains all the arguments sent by the kernel
// to the daemon, to create a new file node.
//
// Dynamically-sized objects cannot be marshalled.
type FUSEMknodIn struct {
	marshal.StubMarshallable

	// MknodMeta contains mode, rdev and umash field for FUSE_MKNODS.
	MknodMeta FUSEMknodMeta

	// Name is the name of the node to create.
	Name string
}

// MarshalBytes serializes r.MknodMeta and r.Name to the dst buffer.
func (r *FUSEMknodIn) MarshalBytes(buf []byte) {
	r.MknodMeta.MarshalBytes(buf[:r.MknodMeta.SizeBytes()])
	copy(buf[r.MknodMeta.SizeBytes():], r.Name)
}

// SizeBytes is the size of the memory representation of FUSEMknodIn.
// 1 extra byte for null-terminated string.
func (r *FUSEMknodIn) SizeBytes() int {
	return r.MknodMeta.SizeBytes() + len(r.Name) + 1
}

// FUSESymLinkIn is the request sent by the kernel to the daemon,
// to create a symbolic link.
//
// Dynamically-sized objects cannot be marshalled.
type FUSESymLinkIn struct {
	marshal.StubMarshallable

	// Name of symlink to create.
	Name string

	// Target of the symlink.
	Target string
}

// MarshalBytes serializes r.Name and r.Target to the dst buffer.
// Left null-termination at end of r.Name and r.Target.
func (r *FUSESymLinkIn) MarshalBytes(buf []byte) {
	copy(buf, r.Name)
	copy(buf[len(r.Name)+1:], r.Target)
}

// SizeBytes is the size of the memory representation of FUSESymLinkIn.
// 2 extra bytes for null-terminated string.
func (r *FUSESymLinkIn) SizeBytes() int {
	return len(r.Name) + len(r.Target) + 2
}

// FUSEEmptyIn is used by operations without request body.
type FUSEEmptyIn struct{ marshal.StubMarshallable }

// MarshalBytes do nothing for marshal.
func (r *FUSEEmptyIn) MarshalBytes(buf []byte) {}

// SizeBytes is 0 for empty request.
func (r *FUSEEmptyIn) SizeBytes() int {
	return 0
}

// FUSEMkdirMeta contains all the static fields of FUSEMkdirIn,
// which is used for FUSE_MKDIR.
//
// +marshal
type FUSEMkdirMeta struct {
	// Mode of the directory of create.
	Mode uint32

	// Umask is the user file creation mask.
	Umask uint32
}

// FUSEMkdirIn contains all the arguments sent by the kernel
// to the daemon, to create a new directory.
//
// Dynamically-sized objects cannot be marshalled.
type FUSEMkdirIn struct {
	marshal.StubMarshallable

	// MkdirMeta contains Mode and Umask of the directory to create.
	MkdirMeta FUSEMkdirMeta

	// Name of the directory to create.
	Name string
}

// MarshalBytes serializes r.MkdirMeta and r.Name to the dst buffer.
func (r *FUSEMkdirIn) MarshalBytes(buf []byte) {
	r.MkdirMeta.MarshalBytes(buf[:r.MkdirMeta.SizeBytes()])
	copy(buf[r.MkdirMeta.SizeBytes():], r.Name)
}

// SizeBytes is the size of the memory representation of FUSEMkdirIn.
// 1 extra byte for null-terminated Name string.
func (r *FUSEMkdirIn) SizeBytes() int {
	return r.MkdirMeta.SizeBytes() + len(r.Name) + 1
}

// FUSERmDirIn is the request sent by the kernel to the daemon
// when trying to remove a directory.
//
// Dynamically-sized objects cannot be marshalled.
type FUSERmDirIn struct {
	marshal.StubMarshallable

	// Name is a directory name to be removed.
	Name string
}

// MarshalBytes serializes r.name to the dst buffer.
func (r *FUSERmDirIn) MarshalBytes(buf []byte) {
	copy(buf, r.Name)
}

// SizeBytes is the size of the memory representation of FUSERmDirIn.
func (r *FUSERmDirIn) SizeBytes() int {
	return len(r.Name) + 1
}

// FUSEDirents is a list of Dirents received from the FUSE daemon server.
// It is used for FUSE_READDIR.
//
// Dynamically-sized objects cannot be marshalled.
type FUSEDirents struct {
	marshal.StubMarshallable

	Dirents []*FUSEDirent
}

// FUSEDirent is a Dirent received from the FUSE daemon server.
// It is used for FUSE_READDIR.
//
// Dynamically-sized objects cannot be marshalled.
type FUSEDirent struct {
	marshal.StubMarshallable

	// Meta contains all the static fields of FUSEDirent.
	Meta FUSEDirentMeta

	// Name is the filename of the dirent.
	Name string
}

// FUSEDirentMeta contains all the static fields of FUSEDirent.
// It is used for FUSE_READDIR.
//
// +marshal
type FUSEDirentMeta struct {
	// Inode of the dirent.
	Ino uint64

	// Offset of the dirent.
	Off uint64

	// NameLen is the length of the dirent name.
	NameLen uint32

	// Type of the dirent.
	Type uint32
}

// SizeBytes is the size of the memory representation of FUSEDirents.
func (r *FUSEDirents) SizeBytes() int {
	var sizeBytes int
	for _, dirent := range r.Dirents {
		sizeBytes += dirent.SizeBytes()
	}

	return sizeBytes
}

// UnmarshalBytes deserializes FUSEDirents from the src buffer.
func (r *FUSEDirents) UnmarshalBytes(src []byte) {
	for {
		if len(src) <= (*FUSEDirentMeta)(nil).SizeBytes() {
			break
		}

		// Its unclear how many dirents there are in src. Each dirent is dynamically
		// sized and so we can't make assumptions about how many dirents we can allocate.
		if r.Dirents == nil {
			r.Dirents = make([]*FUSEDirent, 0)
		}

		// We have to allocate a struct for each dirent - there must be a better way
		// to do this. Linux allocates 1 page to store all the dirents and then
		// simply reads them from the page.
		var dirent FUSEDirent
		dirent.UnmarshalBytes(src)
		r.Dirents = append(r.Dirents, &dirent)

		src = src[dirent.SizeBytes():]
	}
}

// SizeBytes is the size of the memory representation of FUSEDirent.
func (r *FUSEDirent) SizeBytes() int {
	dataSize := r.Meta.SizeBytes() + len(r.Name)

	// Each Dirent must be padded such that its size is a multiple
	// of FUSE_DIRENT_ALIGN. Similar to the fuse dirent alignment
	// in linux/fuse.h.
	return (dataSize + (FUSE_DIRENT_ALIGN - 1)) & ^(FUSE_DIRENT_ALIGN - 1)
}

// UnmarshalBytes deserializes FUSEDirent from the src buffer.
func (r *FUSEDirent) UnmarshalBytes(src []byte) {
	r.Meta.UnmarshalBytes(src)
	src = src[r.Meta.SizeBytes():]

	if r.Meta.NameLen > FUSE_NAME_MAX {
		// The name is too long and therefore invalid. We don't
		// need to unmarshal the name since it'll be thrown away.
		return
	}

	buf := make([]byte, r.Meta.NameLen)
	name := primitive.ByteSlice(buf)
	name.UnmarshalBytes(src[:r.Meta.NameLen])
	r.Name = string(name)
}

// FATTR_* consts are the attribute flags defined in include/uapi/linux/fuse.h.
// These should be or-ed together for setattr to know what has been changed.
const (
	FATTR_MODE      = (1 << 0)
	FATTR_UID       = (1 << 1)
	FATTR_GID       = (1 << 2)
	FATTR_SIZE      = (1 << 3)
	FATTR_ATIME     = (1 << 4)
	FATTR_MTIME     = (1 << 5)
	FATTR_FH        = (1 << 6)
	FATTR_ATIME_NOW = (1 << 7)
	FATTR_MTIME_NOW = (1 << 8)
	FATTR_LOCKOWNER = (1 << 9)
	FATTR_CTIME     = (1 << 10)
)

// FUSESetAttrIn is the request sent by the kernel to the daemon,
// to set the attribute(s) of a file.
//
// +marshal
type FUSESetAttrIn struct {
	// Valid indicates which attributes are modified by this request.
	Valid uint32

	_ uint32

	// Fh is used to identify the file if FATTR_FH is set in Valid.
	Fh uint64

	// Size is the size that the request wants to change to.
	Size uint64

	// LockOwner is the owner of the lock that the request wants to change to.
	LockOwner uint64

	// Atime is the access time that the request wants to change to.
	Atime uint64

	// Mtime is the modification time that the request wants to change to.
	Mtime uint64

	// Ctime is the status change time that the request wants to change to.
	Ctime uint64

	// AtimeNsec is the nano second part of Atime.
	AtimeNsec uint32

	// MtimeNsec is the nano second part of Mtime.
	MtimeNsec uint32

	// CtimeNsec is the nano second part of Ctime.
	CtimeNsec uint32

	// Mode is the file mode that the request wants to change to.
	Mode uint32

	_ uint32

	// UID is the user ID of the owner that the request wants to change to.
	UID uint32

	// GID is the group ID of the owner that the request wants to change to.
	GID uint32

	_ uint32
}

// FUSEUnlinkIn is the request sent by the kernel to the daemon
// when trying to unlink a node.
//
// Dynamically-sized objects cannot be marshalled.
type FUSEUnlinkIn struct {
	marshal.StubMarshallable

	// Name of the node to unlink.
	Name string
}

// MarshalBytes serializes r.name to the dst buffer, which should
// have size len(r.Name) + 1 and last byte set to 0.
func (r *FUSEUnlinkIn) MarshalBytes(buf []byte) {
	copy(buf, r.Name)
}

// SizeBytes is the size of the memory representation of FUSEUnlinkIn.
// 1 extra byte for null-terminated Name string.
func (r *FUSEUnlinkIn) SizeBytes() int {
	return len(r.Name) + 1
>>>>>>> 8d0f76dd
}<|MERGE_RESOLUTION|>--- conflicted
+++ resolved
@@ -14,11 +14,19 @@
 
 package linux
 
+import (
+	"gvisor.dev/gvisor/tools/go_marshal/marshal"
+	"gvisor.dev/gvisor/tools/go_marshal/primitive"
+)
+
 // +marshal
 type FUSEOpcode uint32
 
 // +marshal
 type FUSEOpID uint64
+
+// FUSE_ROOT_ID is the id of root inode.
+const FUSE_ROOT_ID = 1
 
 // Opcodes for FUSE operations. Analogous to the opcodes in include/linux/fuse.h.
 const (
@@ -116,61 +124,28 @@
 	Unique FUSEOpID
 }
 
-// FUSEWriteIn is the header written by a daemon when it makes a
-// write request to the FUSE filesystem.
-//
-// +marshal
-type FUSEWriteIn struct {
-	// Fh specifies the file handle that is being written to.
-	Fh uint64
-
-	// Offset is the offset of the write.
-	Offset uint64
-
-	// Size is the size of data being written.
-	Size uint32
-
-	// WriteFlags is the flags used during the write.
-	WriteFlags uint32
-
-	// LockOwner is the ID of the lock owner.
-	LockOwner uint64
-
-	// Flags is the flags for the request.
-	Flags uint32
-
-	_ uint32
-}
-
 // FUSE_INIT flags, consistent with the ones in include/uapi/linux/fuse.h.
+// Our taget version is 7.23 but we have few implemented in advance.
 const (
-	FUSE_ASYNC_READ          = 1 << 0
-	FUSE_POSIX_LOCKS         = 1 << 1
-	FUSE_FILE_OPS            = 1 << 2
-	FUSE_ATOMIC_O_TRUNC      = 1 << 3
-	FUSE_EXPORT_SUPPORT      = 1 << 4
-	FUSE_BIG_WRITES          = 1 << 5
-	FUSE_DONT_MASK           = 1 << 6
-	FUSE_SPLICE_WRITE        = 1 << 7
-	FUSE_SPLICE_MOVE         = 1 << 8
-	FUSE_SPLICE_READ         = 1 << 9
-	FUSE_FLOCK_LOCKS         = 1 << 10
-	FUSE_HAS_IOCTL_DIR       = 1 << 11
-	FUSE_AUTO_INVAL_DATA     = 1 << 12
-	FUSE_DO_READDIRPLUS      = 1 << 13
-	FUSE_READDIRPLUS_AUTO    = 1 << 14
-	FUSE_ASYNC_DIO           = 1 << 15
-	FUSE_WRITEBACK_CACHE     = 1 << 16
-	FUSE_NO_OPEN_SUPPORT     = 1 << 17
-	FUSE_PARALLEL_DIROPS     = 1 << 18
-	FUSE_HANDLE_KILLPRIV     = 1 << 19
-	FUSE_POSIX_ACL           = 1 << 20
-	FUSE_ABORT_ERROR         = 1 << 21
-	FUSE_MAX_PAGES           = 1 << 22
-	FUSE_CACHE_SYMLINKS      = 1 << 23
-	FUSE_NO_OPENDIR_SUPPORT  = 1 << 24
-	FUSE_EXPLICIT_INVAL_DATA = 1 << 25
-	FUSE_MAP_ALIGNMENT       = 1 << 26
+	FUSE_ASYNC_READ       = 1 << 0
+	FUSE_POSIX_LOCKS      = 1 << 1
+	FUSE_FILE_OPS         = 1 << 2
+	FUSE_ATOMIC_O_TRUNC   = 1 << 3
+	FUSE_EXPORT_SUPPORT   = 1 << 4
+	FUSE_BIG_WRITES       = 1 << 5
+	FUSE_DONT_MASK        = 1 << 6
+	FUSE_SPLICE_WRITE     = 1 << 7
+	FUSE_SPLICE_MOVE      = 1 << 8
+	FUSE_SPLICE_READ      = 1 << 9
+	FUSE_FLOCK_LOCKS      = 1 << 10
+	FUSE_HAS_IOCTL_DIR    = 1 << 11
+	FUSE_AUTO_INVAL_DATA  = 1 << 12
+	FUSE_DO_READDIRPLUS   = 1 << 13
+	FUSE_READDIRPLUS_AUTO = 1 << 14
+	FUSE_ASYNC_DIO        = 1 << 15
+	FUSE_WRITEBACK_CACHE  = 1 << 16
+	FUSE_NO_OPEN_SUPPORT  = 1 << 17
+	FUSE_MAX_PAGES        = 1 << 22 // From FUSE 7.28
 )
 
 // currently supported FUSE protocol version numbers.
@@ -179,8 +154,6 @@
 	FUSE_KERNEL_MINOR_VERSION = 31
 )
 
-<<<<<<< HEAD
-=======
 // Constants relevant to FUSE operations.
 const (
 	FUSE_NAME_MAX     = 1024
@@ -188,7 +161,6 @@
 	FUSE_DIRENT_ALIGN = 8
 )
 
->>>>>>> 8d0f76dd
 // FUSEInitIn is the request sent by the kernel to the daemon,
 // to negotiate the version and flags.
 //
@@ -209,7 +181,7 @@
 }
 
 // FUSEInitOut is the reply sent by the daemon to the kernel
-// for FUSEInitIn.
+// for FUSEInitIn. We target FUSE 7.23; this struct supports 7.28.
 //
 // +marshal
 type FUSEInitOut struct {
@@ -250,12 +222,15 @@
 	// if the value from daemon is too large.
 	MaxPages uint16
 
-	// MapAlignment is an unknown field and not used by this package at this moment.
-	// Use as a placeholder to be consistent with the FUSE protocol.
-	MapAlignment uint16
+	_ uint16
 
 	_ [8]uint32
 }
+
+// FUSE_GETATTR_FH is currently the only flag of FUSEGetAttrIn.GetAttrFlags.
+// If it is set, the file handle (FUSEGetAttrIn.Fh) is used to indicate the
+// object instead of the node id attribute in the request header.
+const FUSE_GETATTR_FH = (1 << 0)
 
 // FUSEGetAttrIn is the request sent by the kernel to the daemon,
 // to get the attribute of a inode.
@@ -277,22 +252,52 @@
 //
 // +marshal
 type FUSEAttr struct {
-	Ino       uint64
-	Size      uint64
-	Blocks    uint64
-	Atime     uint64
-	Mtime     uint64
-	Ctime     uint64
+	// Ino is the inode number of this file.
+	Ino uint64
+
+	// Size is the size of this file.
+	Size uint64
+
+	// Blocks is the number of the 512B blocks allocated by this file.
+	Blocks uint64
+
+	// Atime is the time of last access.
+	Atime uint64
+
+	// Mtime is the time of last modification.
+	Mtime uint64
+
+	// Ctime is the time of last status change.
+	Ctime uint64
+
+	// AtimeNsec is the nano second part of Atime.
 	AtimeNsec uint32
+
+	// MtimeNsec is the nano second part of Mtime.
 	MtimeNsec uint32
+
+	// CtimeNsec is the nano second part of Ctime.
 	CtimeNsec uint32
-	Mode      uint32
-	Nlink     uint32
-	UID       uint32
-	GID       uint32
-	Rdev      uint32
-	BlkSize   uint32
-	_         uint32
+
+	// Mode contains the file type and mode.
+	Mode uint32
+
+	// Nlink is the number of the hard links.
+	Nlink uint32
+
+	// UID is user ID of the owner.
+	UID uint32
+
+	// GID is group ID of the owner.
+	GID uint32
+
+	// Rdev is the device ID if this is a special file.
+	Rdev uint32
+
+	// BlkSize is the block size for filesystem I/O.
+	BlkSize uint32
+
+	_ uint32
 }
 
 // FUSEGetAttrOut is the reply sent by the daemon to the kernel
@@ -310,8 +315,6 @@
 
 	// Attr contains the metadata returned from the FUSE server
 	Attr FUSEAttr
-<<<<<<< HEAD
-=======
 }
 
 // FUSEEntryOut is the reply sent by the daemon to the kernel
@@ -867,5 +870,4 @@
 // 1 extra byte for null-terminated Name string.
 func (r *FUSEUnlinkIn) SizeBytes() int {
 	return len(r.Name) + 1
->>>>>>> 8d0f76dd
 }