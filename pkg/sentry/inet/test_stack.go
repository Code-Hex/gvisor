// Copyright 2018 The gVisor Authors.
//
// Licensed under the Apache License, Version 2.0 (the "License");
// you may not use this file except in compliance with the License.
// You may obtain a copy of the License at
//
//     http://www.apache.org/licenses/LICENSE-2.0
//
// Unless required by applicable law or agreed to in writing, software
// distributed under the License is distributed on an "AS IS" BASIS,
// WITHOUT WARRANTIES OR CONDITIONS OF ANY KIND, either express or implied.
// See the License for the specific language governing permissions and
// limitations under the License.

package inet

<<<<<<< HEAD
import (
	"gvisor.dev/gvisor/pkg/tcpip"
)
=======
import "gvisor.dev/gvisor/pkg/tcpip/stack"
>>>>>>> 6d0c5803

// TestStack is a dummy implementation of Stack for tests.
type TestStack struct {
	InterfacesMap     map[int32]Interface
	InterfaceAddrsMap map[int32][]InterfaceAddr
	RouteList         []Route
	SupportsIPv6Flag  bool
	TCPRecvBufSize    TCPBufferSize
	TCPSendBufSize    TCPBufferSize
	TCPSACKFlag       bool
<<<<<<< HEAD
	IPForwarding      bool
=======
	Recovery          TCPLossRecovery
>>>>>>> 6d0c5803
}

// NewTestStack returns a TestStack with no network interfaces. The value of
// all other options is unspecified; tests that rely on specific values must
// set them explicitly.
func NewTestStack() *TestStack {
	return &TestStack{
		InterfacesMap:     make(map[int32]Interface),
		InterfaceAddrsMap: make(map[int32][]InterfaceAddr),
	}
}

// Interfaces implements Stack.Interfaces.
func (s *TestStack) Interfaces() map[int32]Interface {
	return s.InterfacesMap
}

// InterfaceAddrs implements Stack.InterfaceAddrs.
func (s *TestStack) InterfaceAddrs() map[int32][]InterfaceAddr {
	return s.InterfaceAddrsMap
}

// AddInterfaceAddr implements Stack.AddInterfaceAddr.
func (s *TestStack) AddInterfaceAddr(idx int32, addr InterfaceAddr) error {
	s.InterfaceAddrsMap[idx] = append(s.InterfaceAddrsMap[idx], addr)
	return nil
}

// SupportsIPv6 implements Stack.SupportsIPv6.
func (s *TestStack) SupportsIPv6() bool {
	return s.SupportsIPv6Flag
}

// TCPReceiveBufferSize implements Stack.TCPReceiveBufferSize.
func (s *TestStack) TCPReceiveBufferSize() (TCPBufferSize, error) {
	return s.TCPRecvBufSize, nil
}

// SetTCPReceiveBufferSize implements Stack.SetTCPReceiveBufferSize.
func (s *TestStack) SetTCPReceiveBufferSize(size TCPBufferSize) error {
	s.TCPRecvBufSize = size
	return nil
}

// TCPSendBufferSize implements Stack.TCPSendBufferSize.
func (s *TestStack) TCPSendBufferSize() (TCPBufferSize, error) {
	return s.TCPSendBufSize, nil
}

// SetTCPSendBufferSize implements Stack.SetTCPSendBufferSize.
func (s *TestStack) SetTCPSendBufferSize(size TCPBufferSize) error {
	s.TCPSendBufSize = size
	return nil
}

// TCPSACKEnabled implements Stack.TCPSACKEnabled.
func (s *TestStack) TCPSACKEnabled() (bool, error) {
	return s.TCPSACKFlag, nil
}

// SetTCPSACKEnabled implements Stack.SetTCPSACKEnabled.
func (s *TestStack) SetTCPSACKEnabled(enabled bool) error {
	s.TCPSACKFlag = enabled
	return nil
}

// TCPRecovery implements Stack.TCPRecovery.
func (s *TestStack) TCPRecovery() (TCPLossRecovery, error) {
	return s.Recovery, nil
}

// SetTCPRecovery implements Stack.SetTCPRecovery.
func (s *TestStack) SetTCPRecovery(recovery TCPLossRecovery) error {
	s.Recovery = recovery
	return nil
}

// Statistics implements inet.Stack.Statistics.
func (s *TestStack) Statistics(stat interface{}, arg string) error {
	return nil
}

// RouteTable implements Stack.RouteTable.
func (s *TestStack) RouteTable() []Route {
	return s.RouteList
}

// Resume implements Stack.Resume.
<<<<<<< HEAD
func (s *TestStack) Resume() {
}

// Forwarding implements inet.Stack.Forwarding.
func (s *TestStack) Forwarding(protocol tcpip.NetworkProtocolNumber) bool {
	return s.IPForwarding
}

// SetForwarding implements inet.Stack.SetForwarding.
func (s *TestStack) SetForwarding(protocol tcpip.NetworkProtocolNumber, enable bool) error {
	s.IPForwarding = enable
	return nil
}
=======
func (s *TestStack) Resume() {}

// RegisteredEndpoints implements inet.Stack.RegisteredEndpoints.
func (s *TestStack) RegisteredEndpoints() []stack.TransportEndpoint {
	return nil
}

// CleanupEndpoints implements inet.Stack.CleanupEndpoints.
func (s *TestStack) CleanupEndpoints() []stack.TransportEndpoint {
	return nil
}

// RestoreCleanupEndpoints implements inet.Stack.RestoreCleanupEndpoints.
func (s *TestStack) RestoreCleanupEndpoints([]stack.TransportEndpoint) {}
>>>>>>> 6d0c5803
<|MERGE_RESOLUTION|>--- conflicted
+++ resolved
@@ -14,13 +14,10 @@
 
 package inet
 
-<<<<<<< HEAD
 import (
 	"gvisor.dev/gvisor/pkg/tcpip"
+	"gvisor.dev/gvisor/pkg/tcpip/stack"
 )
-=======
-import "gvisor.dev/gvisor/pkg/tcpip/stack"
->>>>>>> 6d0c5803
 
 // TestStack is a dummy implementation of Stack for tests.
 type TestStack struct {
@@ -31,11 +28,8 @@
 	TCPRecvBufSize    TCPBufferSize
 	TCPSendBufSize    TCPBufferSize
 	TCPSACKFlag       bool
-<<<<<<< HEAD
+	Recovery          TCPLossRecovery
 	IPForwarding      bool
-=======
-	Recovery          TCPLossRecovery
->>>>>>> 6d0c5803
 }
 
 // NewTestStack returns a TestStack with no network interfaces. The value of
@@ -124,21 +118,6 @@
 }
 
 // Resume implements Stack.Resume.
-<<<<<<< HEAD
-func (s *TestStack) Resume() {
-}
-
-// Forwarding implements inet.Stack.Forwarding.
-func (s *TestStack) Forwarding(protocol tcpip.NetworkProtocolNumber) bool {
-	return s.IPForwarding
-}
-
-// SetForwarding implements inet.Stack.SetForwarding.
-func (s *TestStack) SetForwarding(protocol tcpip.NetworkProtocolNumber, enable bool) error {
-	s.IPForwarding = enable
-	return nil
-}
-=======
 func (s *TestStack) Resume() {}
 
 // RegisteredEndpoints implements inet.Stack.RegisteredEndpoints.
@@ -153,4 +132,14 @@
 
 // RestoreCleanupEndpoints implements inet.Stack.RestoreCleanupEndpoints.
 func (s *TestStack) RestoreCleanupEndpoints([]stack.TransportEndpoint) {}
->>>>>>> 6d0c5803
+
+// Forwarding implements inet.Stack.Forwarding.
+func (s *TestStack) Forwarding(protocol tcpip.NetworkProtocolNumber) bool {
+	return s.IPForwarding
+}
+
+// SetForwarding implements inet.Stack.SetForwarding.
+func (s *TestStack) SetForwarding(protocol tcpip.NetworkProtocolNumber, enable bool) error {
+	s.IPForwarding = enable
+	return nil
+}